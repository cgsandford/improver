--- conflicted
+++ resolved
@@ -99,16 +99,10 @@
         raise ValueError("Neither u_cube or v_cube can be None")
 
     # extrapolate input data to the maximum required lead time
-<<<<<<< HEAD
     forecast_plugin = PystepsExtrapolate(ACCUMULATION_FIDELITY, max_lead_time)
     forecast_cubes = forecast_plugin.process(
-        input_cube, u_cube, v_cube, oe_cube, attributes_dict=attributes_dict)
-=======
-    forecast_cubes = CreateExtrapolationForecast(
         cube, u_cube, v_cube, orographic_enhancement,
-        attributes_dict=attributes_config).process(ACCUMULATION_FIDELITY,
-                                                   max_lead_time)
->>>>>>> e85deceb
+        attributes_dict=attributes_config)
 
     lead_times = (np.arange(lead_time_interval, max_lead_time + 1,
                             lead_time_interval))
